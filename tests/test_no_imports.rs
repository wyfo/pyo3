--- conflicted
+++ resolved
@@ -2,16 +2,10 @@
 
 #![cfg(feature = "macros")]
 
-use pyo3::IntoPy;
-
 #[pyo3::pyfunction]
 #[pyo3(name = "identity", signature = (x = None))]
 fn basic_function(py: pyo3::Python<'_>, x: Option<pyo3::PyObject>) -> pyo3::PyObject {
-<<<<<<< HEAD
-    x.unwrap_or_else(|| py.None().into_py(py))
-=======
     x.unwrap_or_else(|| py.None())
->>>>>>> 975f182e
 }
 
 #[pyo3::pymodule]
